--- conflicted
+++ resolved
@@ -421,18 +421,17 @@
     });
   }
 
-<<<<<<< HEAD
-  private void failed(NioSocketChannel ch, final Throwable t) {
-  	ch.close();
-=======
-  private void failed(NioSocketChannel ch, final Handler<Exception> connectionExceptionHandler, final Throwable t) {
+  private void failed(final NioSocketChannel ch, final Handler<Exception> connectionExceptionHandler,
+                      final Throwable t) {
+    //ch.close();
+
     // If no specific exception handler is provided, fall back to the HttpClient's exception handler.
     final Handler<Exception> exHandler = connectionExceptionHandler == null ? exceptionHandler : connectionExceptionHandler;
 
->>>>>>> 50b74356
     tcpHelper.runOnCorrectThread(ch, new Runnable() {
          public void run() {
            pool.connectionClosed();
+           ch.close();
          }
        });
 
